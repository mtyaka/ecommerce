from __future__ import unicode_literals

import logging

import waffle
from django.core.exceptions import ValidationError
from oscar.core.loading import get_model
<<<<<<< HEAD
from rest_framework import generics, serializers, status
from rest_framework.decorators import detail_route
=======
from rest_framework import generics, serializers
from rest_framework.decorators import detail_route, list_route
>>>>>>> 3c426770
from rest_framework.permissions import IsAdminUser, IsAuthenticated
from rest_framework.response import Response

from ecommerce.core.constants import COUPON_PRODUCT_CLASS_NAME
from ecommerce.core.utils import log_message_and_raise_validation_error
from ecommerce.enterprise.constants import ENTERPRISE_OFFERS_FOR_COUPONS_SWITCH
from ecommerce.enterprise.utils import get_enterprise_customers
from ecommerce.extensions.api.serializers import (
    CouponCodeAssignmentSerializer,
    CouponSerializer,
    CouponVoucherSerializer,
    EnterpriseCouponListSerializer,
    EnterpriseCouponOverviewListSerializer
)
from ecommerce.extensions.api.v2.views.coupons import CouponViewSet
from ecommerce.extensions.catalogue.utils import (
    attach_vouchers_to_coupon_product,
    create_coupon_product_and_stockrecord
)
from ecommerce.extensions.voucher.utils import (
    create_enterprise_vouchers,
    update_voucher_offer,
    update_voucher_with_enterprise_offer
)
from ecommerce.invoice.models import Invoice

logger = logging.getLogger(__name__)
Order = get_model('order', 'Order')
Line = get_model('basket', 'Line')
Product = get_model('catalogue', 'Product')
Voucher = get_model('voucher', 'Voucher')

DEPRECATED_COUPON_CATEGORIES = ['Bulk Enrollment']


class EnterpriseCustomerViewSet(generics.GenericAPIView):

    permission_classes = (IsAuthenticated, IsAdminUser,)

    def get(self, request):
        site = request.site
        return Response(data={'results': get_enterprise_customers(site)})


class EnterpriseCouponViewSet(CouponViewSet):
    """ Coupon resource. """

    def get_queryset(self):
        enterprise_id = self.kwargs.get('enterprise_id')
        if enterprise_id:
            invoices = Invoice.objects.filter(business_client__enterprise_customer_uuid=enterprise_id)
        else:
            invoices = Invoice.objects.filter(business_client__enterprise_customer_uuid__isnull=False)
        orders = Order.objects.filter(id__in=[invoice.order_id for invoice in invoices])
        basket_lines = Line.objects.filter(basket_id__in=[order.basket_id for order in orders])
        return Product.objects.filter(
            product_class__name=COUPON_PRODUCT_CLASS_NAME,
            stockrecords__partner=self.request.site.siteconfiguration.partner,
            id__in=[line.product_id for line in basket_lines],
            coupon_vouchers__vouchers__offers__condition__enterprise_customer_uuid__isnull=False,
        ).distinct()

    def get_serializer_class(self):
        if self.action == 'list':
            return EnterpriseCouponListSerializer
        elif self.action == 'overview':
            return EnterpriseCouponOverviewListSerializer
        return CouponSerializer

    def validate_access_for_enterprise_switch(self, request_data):
        if not waffle.switch_is_active(ENTERPRISE_OFFERS_FOR_COUPONS_SWITCH):
            raise ValidationError('This endpoint will be available once the enterprise offers switch is on.')

    def create_coupon_and_vouchers(self, cleaned_voucher_data):
        coupon_product = create_coupon_product_and_stockrecord(
            cleaned_voucher_data['title'],
            cleaned_voucher_data['category'],
            cleaned_voucher_data['partner'],
            cleaned_voucher_data['price']
        )

        vouchers = create_enterprise_vouchers(
            voucher_type=cleaned_voucher_data['voucher_type'],
            quantity=cleaned_voucher_data['quantity'],
            coupon_id=coupon_product.id,
            benefit_type=cleaned_voucher_data['benefit_type'],
            benefit_value=cleaned_voucher_data['benefit_value'],
            enterprise_customer=cleaned_voucher_data['enterprise_customer'],
            enterprise_customer_catalog=cleaned_voucher_data['enterprise_customer_catalog'],
            max_uses=cleaned_voucher_data['max_uses'],
            email_domains=cleaned_voucher_data['email_domains'],
            site=self.request.site,
            end_datetime=cleaned_voucher_data['end_datetime'],
            start_datetime=cleaned_voucher_data['start_datetime'],
            code=cleaned_voucher_data['code'],
            name=cleaned_voucher_data['title']
        )

        attach_vouchers_to_coupon_product(coupon_product, vouchers, cleaned_voucher_data['note'])
        return coupon_product

    def update(self, request, *args, **kwargs):
        """Update coupon depending on request data sent."""
        try:
            self.validate_access_for_enterprise_switch(request.data)
        except ValidationError as error:
            logger.exception(error.message)
            raise serializers.ValidationError(error.message)
        return super(EnterpriseCouponViewSet, self).update(request, *args, **kwargs)

    def update_range_data(self, request_data, vouchers):
        # Since enterprise coupons do not have ranges, we bypass the range update logic entirely.
        pass

    def update_offer_data(self, request_data, vouchers, site):
        """
        Remove all offers from the vouchers and add a new offer
        Arguments:
            request_data (dict): the request parameters sent via api.
            vouchers (list): the vouchers attached to this coupon to update.
            site (Site): the site for this request.
        """
        benefit_value = request_data.get('benefit_value')
        enterprise_customer = request_data.get('enterprise_customer', {}).get('id', None)
        enterprise_catalog = request_data.get('enterprise_customer_catalog') or None
        max_uses = request_data.get('max_uses')
        email_domains = request_data.get('email_domains')

        # Validate max_uses
        if max_uses is not None:
            if vouchers.first().usage == Voucher.SINGLE_USE:
                log_message_and_raise_validation_error(
                    'Failed to update Coupon. '
                    'max_global_applications field cannot be set for voucher type [{voucher_type}].'.format(
                        voucher_type=Voucher.SINGLE_USE
                    ))
            try:
                max_uses = int(max_uses)
                if max_uses < 1:
                    raise ValueError
            except ValueError:
                raise ValidationError('max_global_applications field must be a positive number.')

        coupon_was_migrated = False
        for voucher in vouchers.all():
            updated_enterprise_offer = update_voucher_with_enterprise_offer(
                offer=voucher.enterprise_offer,
                benefit_value=benefit_value,
                max_uses=max_uses,
                enterprise_customer=enterprise_customer,
                enterprise_catalog=enterprise_catalog,
                email_domains=email_domains,
                site=site,
            )
            updated_orginal_offer = None
            if voucher.original_offer != voucher.enterprise_offer:
                coupon_was_migrated = True
                updated_orginal_offer = update_voucher_offer(
                    offer=voucher.original_offer,
                    benefit_value=benefit_value,
                    max_uses=max_uses,
                    email_domains=email_domains,
                    site=site,
                )
            voucher.offers.clear()
            voucher.offers.add(updated_enterprise_offer)
            if updated_orginal_offer:
                voucher.offers.add(updated_orginal_offer)

        if coupon_was_migrated:
            super(EnterpriseCouponViewSet, self).update_range_data(request_data, vouchers)

    @detail_route(url_path='codes')
    def codes(self, request, pk):  # pylint: disable=unused-argument
        """
        GET codes belong to a `coupon`.

        Response will looks like
        {
            results: [
                {
                    code: '1234-5678-90',
                    assigned_to: 'Barry Allen',
                    redemptions: {
                        used: 1,
                        available: 5,
                    },
                },
            ]
        }
        """
        coupon = self.get_object()

        # this will give us vouchers against each voucher application, so if a
        # voucher has two applications than this queryset will give 2 vouchers
        coupon_vouchers_with_applications = Voucher.objects.filter(
            applications__voucher_id__in=coupon.attr.coupon_vouchers.vouchers.all()
        )
        # this will give us only those vouchers having no application
        coupon_vouchers_wo_applications = Voucher.objects.filter(
            coupon_vouchers__coupon__id=coupon.id,
            applications__isnull=True
        )

        # we need a combined querset so that pagination works as expected
        all_coupon_vouchers = coupon_vouchers_with_applications | coupon_vouchers_wo_applications

        page = self.paginate_queryset(all_coupon_vouchers)
        serializer = CouponVoucherSerializer(page, many=True)
        return self.get_paginated_response(serializer.data)

<<<<<<< HEAD
    @detail_route(methods=['post'])
    def assign(self, request, pk):  # pylint: disable=unused-argument
        """
        Assign users by email to codes within the Coupon.
        """
        coupon = self.get_object()
        serializer = CouponCodeAssignmentSerializer(
            data=request.data,
            context={'coupon': coupon}
        )
        if serializer.is_valid():
            serializer.save()
            return Response(serializer.data, status=status.HTTP_200_OK)

        return Response(serializer.errors, status=status.HTTP_400_BAD_REQUEST)
=======
    @list_route(url_path=r'(?P<enterprise_id>.+)/overview')
    def overview(self, request, enterprise_id):     # pylint: disable=unused-argument
        """
        Overview of Enterprise coupons.
        Returns the following data:
            - Coupon ID
            - Coupon name.
            - Max number of codes available (Maximum coupon usage).
            - Number of codes.
            - Redemption count.
            - Valid from.
            - Valid end.
        """
        enterprise_coupons = self.get_queryset()
        page = self.paginate_queryset(enterprise_coupons)
        serializer = self.get_serializer(page, many=True)
        return self.get_paginated_response(serializer.data)
>>>>>>> 3c426770
<|MERGE_RESOLUTION|>--- conflicted
+++ resolved
@@ -5,13 +5,8 @@
 import waffle
 from django.core.exceptions import ValidationError
 from oscar.core.loading import get_model
-<<<<<<< HEAD
 from rest_framework import generics, serializers, status
-from rest_framework.decorators import detail_route
-=======
-from rest_framework import generics, serializers
 from rest_framework.decorators import detail_route, list_route
->>>>>>> 3c426770
 from rest_framework.permissions import IsAdminUser, IsAuthenticated
 from rest_framework.response import Response
 
@@ -223,23 +218,6 @@
         serializer = CouponVoucherSerializer(page, many=True)
         return self.get_paginated_response(serializer.data)
 
-<<<<<<< HEAD
-    @detail_route(methods=['post'])
-    def assign(self, request, pk):  # pylint: disable=unused-argument
-        """
-        Assign users by email to codes within the Coupon.
-        """
-        coupon = self.get_object()
-        serializer = CouponCodeAssignmentSerializer(
-            data=request.data,
-            context={'coupon': coupon}
-        )
-        if serializer.is_valid():
-            serializer.save()
-            return Response(serializer.data, status=status.HTTP_200_OK)
-
-        return Response(serializer.errors, status=status.HTTP_400_BAD_REQUEST)
-=======
     @list_route(url_path=r'(?P<enterprise_id>.+)/overview')
     def overview(self, request, enterprise_id):     # pylint: disable=unused-argument
         """
@@ -257,4 +235,19 @@
         page = self.paginate_queryset(enterprise_coupons)
         serializer = self.get_serializer(page, many=True)
         return self.get_paginated_response(serializer.data)
->>>>>>> 3c426770
+
+    @detail_route(methods=['post'])
+    def assign(self, request, pk):  # pylint: disable=unused-argument
+        """
+        Assign users by email to codes within the Coupon.
+        """
+        coupon = self.get_object()
+        serializer = CouponCodeAssignmentSerializer(
+            data=request.data,
+            context={'coupon': coupon}
+        )
+        if serializer.is_valid():
+            serializer.save()
+            return Response(serializer.data, status=status.HTTP_200_OK)
+
+        return Response(serializer.errors, status=status.HTTP_400_BAD_REQUEST)